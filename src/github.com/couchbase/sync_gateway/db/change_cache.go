package db

import (
	"container/heap"
	"errors"
	"expvar"
	"fmt"
	"sort"
	"strings"
	"sync"
	"time"

	"github.com/couchbase/sync_gateway/auth"
	"github.com/couchbase/sync_gateway/base"
	"github.com/couchbase/sync_gateway/channels"
)

const (
	DefaultCachePendingSeqMaxNum  = 10000            // Max number of waiting sequences
	DefaultCachePendingSeqMaxWait = 5 * time.Second  // Max time we'll wait for a pending sequence before sending to missed queue
	DefaultSkippedSeqMaxWait      = 60 * time.Minute // Max time we'll wait for an entry in the missing before purging
)

// Enable keeping a channel-log for the "*" channel (channel.UserStarChannel). The only time this channel is needed is if
// someone has access to "*" (e.g. admin-party) and tracks its changes feed.
var EnableStarChannelLog = true

var changeCacheExpvars *expvar.Map

func init() {
	changeCacheExpvars = expvar.NewMap("syncGateway_changeCache")
	changeCacheExpvars.Set("maxPending", new(base.IntMax))
}

// Manages a cache of the recent change history of all channels.
type changeCache struct {
	context         *DatabaseContext
	logsDisabled    bool                     // If true, ignore incoming tap changes
	nextSequence    uint64                   // Next consecutive sequence number to add
	initialSequence uint64                   // DB's current sequence at startup time
	receivedSeqs    map[uint64]struct{}      // Set of all sequences received
	pendingLogs     LogPriorityQueue         // Out-of-sequence entries waiting to be cached
	channelCaches   map[string]*channelCache // A cache of changes for each channel
	onChange        func(base.Set)           // Client callback that notifies of channel changes
	stopped         bool                     // Set by the Stop method
	skippedSeqs     SkippedSequenceQueue     // Skipped sequences still pending on the TAP feed
	skippedSeqLock  sync.RWMutex             // Coordinates access to skippedSeqs queue
	lock            sync.RWMutex             // Coordinates access to struct fields
	lateSeqLock     sync.RWMutex             // Coordinates access to late sequence caches
	options         CacheOptions             // Cache config
}

type LogEntry channels.LogEntry

type LogEntries []*LogEntry

// A priority-queue of LogEntries, kept ordered by increasing sequence #.
type LogPriorityQueue []*LogEntry

// An ordered queue that supports the Remove operation
type SkippedSequenceQueue []*SkippedSequence

type SkippedSequence struct {
	seq       uint64
	timeAdded time.Time
}

type CacheOptions struct {
	ChannelCacheOptions
	CachePendingSeqMaxWait time.Duration // Max wait for pending sequence before skipping
	CachePendingSeqMaxNum  int           // Max number of pending sequences before skipping
	CacheSkippedSeqMaxWait time.Duration // Max wait for skipped sequence before abandoning
}

//////// HOUSEKEEPING:

// Initializes a new changeCache.
// lastSequence is the last known database sequence assigned.
// onChange is an optional function that will be called to notify of channel changes.
func (c *changeCache) Init(context *DatabaseContext, lastSequence SequenceID, onChange func(base.Set), options *CacheOptions, indexOptions *ChangeIndexOptions) error {
	c.context = context
	c.initialSequence = lastSequence.Seq
	c.nextSequence = lastSequence.Seq + 1
	c.onChange = onChange
	c.channelCaches = make(map[string]*channelCache, 10)
	c.receivedSeqs = make(map[uint64]struct{})

	// init cache options
	c.options = CacheOptions{
		CachePendingSeqMaxWait: DefaultCachePendingSeqMaxWait,
		CachePendingSeqMaxNum:  DefaultCachePendingSeqMaxNum,
		CacheSkippedSeqMaxWait: DefaultSkippedSeqMaxWait,
	}

	if options != nil {
		if options.CachePendingSeqMaxNum > 0 {
			c.options.CachePendingSeqMaxNum = options.CachePendingSeqMaxNum
		}

		if options.CachePendingSeqMaxWait > 0 {
			c.options.CachePendingSeqMaxWait = options.CachePendingSeqMaxWait
		}

		if options.CacheSkippedSeqMaxWait > 0 {
			c.options.CacheSkippedSeqMaxWait = options.CacheSkippedSeqMaxWait
		}
	}

	c.options.ChannelCacheOptions = options.ChannelCacheOptions
	base.LogTo("Cache", "Initializing changes cache with options %+v", c.options)

	heap.Init(&c.pendingLogs)

	// Start a background task for periodic housekeeping:
	go func() {
		time.Sleep(c.options.CachePendingSeqMaxWait / 2)
		for !c.IsStopped() && c.CleanUp() {
			time.Sleep(c.options.CachePendingSeqMaxWait / 2)
		}
	}()

	// Start a background task for SkippedSequenceQueue housekeeping:
	go func() {
		time.Sleep(c.options.CacheSkippedSeqMaxWait / 2)
		for !c.IsStopped() && c.CleanSkippedSequenceQueue() {
			time.Sleep(c.options.CacheSkippedSeqMaxWait / 2)
		}
	}()

	return nil
}

// Stops the cache. Clears its state and tells the housekeeping task to stop.
func (c *changeCache) Stop() {
	c.lock.Lock()
	c.stopped = true
	c.logsDisabled = true
	c.lock.Unlock()
}

func (c *changeCache) IsStopped() bool {
	c.lock.RLock()
	defer c.lock.RUnlock()
	return c.stopped
}

// Forgets all cached changes for all channels.
func (c *changeCache) Clear() {
	c.lock.Lock()
	c.initialSequence, _ = c.context.LastSequence()
	c.channelCaches = make(map[string]*channelCache, 10)
	c.pendingLogs = nil
	heap.Init(&c.pendingLogs)
	c.lock.Unlock()
}

// If set to false, DocChanged() becomes a no-op.
func (c *changeCache) EnableChannelIndexing(enable bool) {
	c.lock.Lock()
	c.logsDisabled = !enable
	c.lock.Unlock()
}

// Cleanup function, invoked periodically.
// Inserts pending entries that have been waiting too long.
// Removes entries older than MaxChannelLogCacheAge from the cache.
// Returns false if the changeCache has been closed.
func (c *changeCache) CleanUp() bool {
	c.lock.Lock()
	defer c.lock.Unlock()
	if c.channelCaches == nil {
		return false
	}

	// If entries have been pending too long, add them to the cache:
	changedChannels := c._addPendingLogs()
	if c.onChange != nil && len(changedChannels) > 0 {
		c.onChange(changedChannels)
	}

	// Remove old cache entries:
	for channelName, _ := range c.channelCaches {
		c._getChannelCache(channelName).pruneCache()
	}
	return true
}

// Cleanup function, invoked periodically.
// Removes skipped entries from skippedSeqs that have been waiting longer
// than MaxChannelLogMissingWaitTime from the queue.  Attempts view retrieval
// prior to removal
func (c *changeCache) CleanSkippedSequenceQueue() bool {

	foundEntries, pendingDeletes := func() ([]*LogEntry, []uint64) {
		c.skippedSeqLock.Lock()
		defer c.skippedSeqLock.Unlock()

		var found []*LogEntry
		var deletes []uint64
		for _, skippedSeq := range c.skippedSeqs {
			if time.Since(skippedSeq.timeAdded) > c.options.CacheSkippedSeqMaxWait {
				// Attempt to retrieve the sequence from the view before we remove.  View call
				// expects 'since' value, and returns results greater than the since value, so
				// set 'since' to our target sequence - 1
				sinceSequence := skippedSeq.seq - 1
				endSequence := skippedSeq.seq
				options := ChangesOptions{Since: SequenceID{Seq: sinceSequence}}
				// Note: The view query is only going to hit for active revisions - sequences associated with inactive revisions
				//       aren't indexed by the channel view.  This means we can potentially miss channel removals:
				//       when an older revision is missed by the TAP feed, and a channel is removed in that revision,
				//       the doc won't be flagged as removed from that channel in the in-memory channel cache.
				entries, err := c.context.getChangesInChannelFromView("*", endSequence, options)
				if err == nil && len(entries) > 0 {
					// Found it - store to send to the caches.
					found = append(found, entries[0])
				} else {
					if err != nil {
						base.Warn("Error retrieving changes from view during skipped sequence check:", err)
					}
					base.Warn("Skipped Sequence %d didn't show up in MaxChannelLogMissingWaitTime, and isn't available from the * channel view.  If it's a valid sequence, it won't be replicated until Sync Gateway is restarted.", skippedSeq.seq)
				}
				// Remove from skipped queue
				deletes = append(deletes, skippedSeq.seq)
			} else {
				// skippedSeqs are ordered by arrival time, so can stop iterating once we find one
				// still inside the time window
				break
			}
		}
		return found, deletes
	}()

	// Add found entries
	for _, entry := range foundEntries {
		entry.Skipped = true
		// Need to populate the actual channels for this entry - the entry returned from the * channel
		// view will only have the * channel
		doc, err := c.context.GetDoc(entry.DocID)
		if err != nil {
			base.Warn("Unable to retrieve doc when processing skipped document %q: abandoning sequence %d", entry.DocID, entry.Sequence)
			continue
		}
		entry.Channels = doc.Channels
		c.processEntry(entry)
	}

	// Purge pending deletes
	for _, sequence := range pendingDeletes {
		err := c.RemoveSkipped(sequence)
		if err != nil {
			base.Warn("Error purging skipped sequence %d from skipped sequence queue", sequence)
		} else {
			dbExpvars.Add("abandoned_seqs", 1)
		}
	}

	return true
}

// FOR TESTS ONLY: Blocks until the given sequence has been received.
func (c *changeCache) waitForSequenceID(sequence SequenceID) {
	c.waitForSequence(sequence.Seq)
}

func (c *changeCache) waitForSequence(sequence uint64) {
	var i int
	for i = 0; i < 20; i++ {
		c.lock.RLock()
		nextSequence := c.nextSequence
		c.lock.RUnlock()
		if nextSequence >= sequence+1 {
			base.Logf("waitForSequence(%d) took %d ms", sequence, i*100)
			return
		}
		time.Sleep(100 * time.Millisecond)
	}
	panic(fmt.Sprintf("changeCache: Sequence %d never showed up!", sequence))
}

// FOR TESTS ONLY: Blocks until the given sequence has been received.
func (c *changeCache) waitForSequenceWithMissing(sequence uint64) {
	var i int
	for i = 0; i < 20; i++ {
		c.lock.RLock()
		nextSequence := c.nextSequence
		c.lock.RUnlock()
		if nextSequence >= sequence+1 {
			foundInMissing := false
			c.skippedSeqLock.RLock()
			for _, skippedSeq := range c.skippedSeqs {
				if skippedSeq.seq == sequence {
					foundInMissing = true
					break
				}
			}
			c.skippedSeqLock.RUnlock()
			if !foundInMissing {
				base.Logf("waitForSequence(%d) took %d ms", sequence, i*100)
				return
			}
		}
		time.Sleep(100 * time.Millisecond)
	}
	panic(fmt.Sprintf("changeCache: Sequence %d never showed up!", sequence))
}

//////// ADDING CHANGES:

// Given a newly changed document (received from the tap feed), adds change entries to channels.
// The JSON must be the raw document from the bucket, with the metadata and all.
func (c *changeCache) DocChanged(docID string, docJSON []byte, seq uint64, vbNo uint16) {
	entryTime := time.Now()
	// ** This method does not directly access any state of c, so it doesn't lock.
	go func() {
		// Is this a user/role doc?
		if strings.HasPrefix(docID, auth.UserKeyPrefix) {
			c.processPrincipalDoc(docID, docJSON, true)
			return
		} else if strings.HasPrefix(docID, auth.RoleKeyPrefix) {
			c.processPrincipalDoc(docID, docJSON, false)
			return
		}

		// First unmarshal the doc (just its metadata, to save time/memory):
		doc, err := unmarshalDocumentSyncData(docJSON, false)
		if err != nil || !doc.hasValidSyncData(c.context.writeSequences()) {
			base.Warn("changeCache: Error unmarshaling doc %q: %v", docID, err)
			return
		}

		if doc.Sequence <= c.initialSequence {
			return // Tap is sending us an old value from before I started up; ignore it
		}

		// Record a histogram of the Tap feed's lag:
		tapLag := time.Since(doc.TimeSaved) - time.Since(entryTime)
		lagMs := int(tapLag/(100*time.Millisecond)) * 100
		changeCacheExpvars.Add(fmt.Sprintf("lag-tap-%04dms", lagMs), 1)

		// If the doc update wasted any sequences due to conflicts, add empty entries for them:
		for _, seq := range doc.UnusedSequences {
			base.LogTo("Cache", "Received unused #%d for (%q / %q)", seq, docID, doc.CurrentRev)
			change := &LogEntry{
				Sequence:     seq,
				TimeReceived: time.Now(),
			}
			c.processEntry(change)
		}

		// If the recent sequence history includes any sequences earlier than the current sequence, and
		// not already seen by the gateway (more recent than c.nextSequence), add them as empty entries
		// so that they are included in sequence buffering.
		currentSequence := doc.Sequence
		if len(doc.UnusedSequences) > 0 {
			currentSequence = doc.UnusedSequences[0]
		}

		if len(doc.RecentSequences) > 0 {
			nextSeq := c.getNextSequence()
			for _, seq := range doc.RecentSequences {
				if seq >= nextSeq && seq < currentSequence {
					base.LogTo("Cache", "Received deduplicated #%d for (%q / %q)", seq, docID, doc.CurrentRev)
					change := &LogEntry{
						Sequence:     seq,
						TimeReceived: time.Now(),
					}
					c.processEntry(change)
				}
			}
		}

		// Now add the entry for the new doc revision:
		change := &LogEntry{
			Sequence:     doc.Sequence,
			DocID:        docID,
			RevID:        doc.CurrentRev,
			Flags:        doc.Flags,
			TimeReceived: time.Now(),
			TimeSaved:    doc.TimeSaved,
			Channels:     doc.Channels,
		}
		base.LogTo("Cache", "Received #%d after %3dms (%q / %q)", change.Sequence, int(tapLag/time.Millisecond), change.DocID, change.RevID)

		changedChannels := c.processEntry(change)
		if c.onChange != nil && len(changedChannels) > 0 {
			c.onChange(changedChannels)
		}
	}()
}
func (c *changeCache) unmarshalPrincipal(docJSON []byte, isUser bool) (auth.Principal, error) {

	c.context.BucketLock.RLock()
	defer c.context.BucketLock.RUnlock()
	if c.context.Bucket != nil {
		return c.context.Authenticator().UnmarshalPrincipal(docJSON, "", 0, isUser)
	} else {
		return nil, fmt.Errorf("Attempt to unmarshal principal using closed bucket")
	}
}

func (c *changeCache) processPrincipalDoc(docID string, docJSON []byte, isUser bool) {
	// Currently the cache isn't really doing much with user docs; mostly it needs to know about
	// them because they have sequence numbers, so without them the sequence of sequences would
	// have gaps in it, causing later sequences to get stuck in the queue.
	princ, err := c.unmarshalPrincipal(docJSON, isUser)
	if princ == nil {
		base.Warn("changeCache: Error unmarshaling doc %q: %v", docID, err)
		return
	}
	sequence := princ.Sequence()
	c.lock.RLock()
	initialSequence := c.initialSequence
	c.lock.RUnlock()
	if sequence <= initialSequence {
		return // Tap is sending us an old value from before I started up; ignore it
	}

	// Now add the (somewhat fictitious) entry:
	change := &LogEntry{
		Sequence:     sequence,
		TimeReceived: time.Now(),
	}
	if isUser {
		change.DocID = "_user/" + princ.Name()
	} else {
		change.DocID = "_role/" + princ.Name()
	}

	base.LogTo("Cache", "Received #%d (%q)", change.Sequence, change.DocID)

	c.processEntry(change)
}

// Handles a newly-arrived LogEntry.
func (c *changeCache) processEntry(change *LogEntry) base.Set {
	c.lock.Lock()
	defer c.lock.Unlock()
	if c.logsDisabled {
		return nil
	}

	sequence := change.Sequence
	nextSequence := c.nextSequence
	if _, found := c.receivedSeqs[sequence]; found {
		base.LogTo("Cache+", "  Ignoring duplicate of #%d", sequence)
		return nil
	}
	c.receivedSeqs[sequence] = struct{}{}
	// FIX: c.receivedSeqs grows monotonically. Need a way to remove old sequences.

	var changedChannels base.Set
	if sequence == nextSequence || nextSequence == 0 {
		// This is the expected next sequence so we can add it now:
		changedChannels = c._addToCache(change)
		// Also add any pending sequences that are now contiguous:
		changedChannels = changedChannels.Union(c._addPendingLogs())
	} else if sequence > nextSequence {
		// There's a missing sequence (or several), so put this one on ice until it arrives:
		heap.Push(&c.pendingLogs, change)
		numPending := len(c.pendingLogs)
		base.LogTo("Cache", "  Deferring #%d (%d now waiting for #%d...#%d)",
			sequence, numPending, nextSequence, c.pendingLogs[0].Sequence-1)
		changeCacheExpvars.Get("maxPending").(*base.IntMax).SetIfMax(int64(numPending))
		if numPending > c.options.CachePendingSeqMaxNum {
			// Too many pending; add the oldest one:
			changedChannels = c._addPendingLogs()
		}
	} else if sequence > c.initialSequence {
		// Out-of-order sequence received!
		// Remove from skipped sequence queue
		if !c.WasSkipped(sequence) {
			// Error removing from skipped sequences
			base.LogTo("Cache", "  Received unexpected out-of-order change - not in skippedSeqs (seq %d, expecting %d) doc %q / %q", sequence, nextSequence, change.DocID, change.RevID)
		} else {
			base.LogTo("Cache", "  Received previously skipped out-of-order change (seq %d, expecting %d) doc %q / %q ", sequence, nextSequence, change.DocID, change.RevID)
			change.Skipped = true
		}

		changedChannels = c._addToCache(change)
		// Add to cache before removing from skipped, to ensure lowSequence doesn't get incremented until results are available
		// in cache
		c.RemoveSkipped(sequence)
	}
	return changedChannels
}

// Adds an entry to the appropriate channels' caches, returning the affected channels.  lateSequence
// flag indicates whether it was a change arriving out of sequence
func (c *changeCache) _addToCache(change *LogEntry) base.Set {
	if change.Sequence >= c.nextSequence {
		c.nextSequence = change.Sequence + 1
	}
	if change.DocID == "" {
		return nil // this was a placeholder for an unused sequence
	}
	addedTo := make([]string, 0, 4)
	ch := change.Channels
	change.Channels = nil // not needed anymore, so free some memory

	// If it's a late sequence, we want to add to all channel late queues within a single write lock,
	// to avoid a changes feed seeing the same late sequence in different iteration loops (and sending
	// twice)
	func() {
		if change.Skipped {
			c.lateSeqLock.Lock()
			base.LogTo("Sequences", "Acquired late sequence lock for %d", change.Sequence)
			defer c.lateSeqLock.Unlock()
		}

		for channelName, removal := range ch {
			if removal == nil || removal.Seq == change.Sequence {
				channelCache := c._getChannelCache(channelName)
				channelCache.addToCache(change, removal != nil)
				addedTo = append(addedTo, channelName)
				if change.Skipped {
					channelCache.AddLateSequence(change)
				}
			}
		}

		if EnableStarChannelLog {
			channelCache := c._getChannelCache(channels.UserStarChannel)
			channelCache.addToCache(change, false)
			addedTo = append(addedTo, channels.UserStarChannel)
			if change.Skipped {
				channelCache.AddLateSequence(change)
			}
		}
	}()

	// Record a histogram of the overall lag from the time the doc was saved:
	lag := time.Since(change.TimeSaved)
	lagMs := int(lag/(100*time.Millisecond)) * 100
	changeCacheExpvars.Add(fmt.Sprintf("lag-total-%04dms", lagMs), 1)
	// ...and from the time the doc was received from Tap:
	lag = time.Since(change.TimeReceived)
	lagMs = int(lag/(100*time.Millisecond)) * 100
	changeCacheExpvars.Add(fmt.Sprintf("lag-queue-%04dms", lagMs), 1)

	return base.SetFromArray(addedTo)
}

// Add the first change(s) from pendingLogs if they're the next sequence.  If not, and we've been
// waiting too long for nextSequence, move nextSequence to skipped queue.
// Returns the channels that changed.
func (c *changeCache) _addPendingLogs() base.Set {
	var changedChannels base.Set

	for len(c.pendingLogs) > 0 {
		change := c.pendingLogs[0]
		isNext := change.Sequence == c.nextSequence
		if isNext {
			heap.Pop(&c.pendingLogs)
			changedChannels = changedChannels.Union(c._addToCache(change))
		} else if len(c.pendingLogs) > c.options.CachePendingSeqMaxNum || time.Since(c.pendingLogs[0].TimeReceived) >= c.options.CachePendingSeqMaxWait {
			changeCacheExpvars.Add("outOfOrder", 1)
			c.PushSkipped(c.nextSequence)
			c.nextSequence++
		} else {
			break
		}
	}
	return changedChannels
}

func (c *changeCache) getChannelCache(channelName string) *channelCache {
	c.lock.Lock()
	defer c.lock.Unlock()
	return c._getChannelCache(channelName)
}

func (c *changeCache) getNextSequence() uint64 {
	c.lock.RLock()
	defer c.lock.RUnlock()
	return c.nextSequence
}

func (c *changeCache) GetStableSequence(docID string) SequenceID {
	c.lock.RLock()
	defer c.lock.RUnlock()
	// Stable sequence is independent of docID in changeCache
	return SequenceID{Seq: c.nextSequence - 1}
}

func (c *changeCache) GetStableClock() (clock base.SequenceClock, err error) {
	return nil, errors.New("Change cache doesn't use vector clocks")
}

func (c *changeCache) _getChannelCache(channelName string) *channelCache {
	cache := c.channelCaches[channelName]
	if cache == nil {
		cache = newChannelCacheWithOptions(c.context, channelName, c.initialSequence+1, c.options)
		c.channelCaches[channelName] = cache
	}
	return cache
}

//////// CHANGE ACCESS:

<<<<<<< HEAD
func (c *changeCache) GetChanges(channelName string, options ChangesOptions) ([]*LogEntry, error) {
	if c.stopped {
=======
func (c *changeCache) GetChangesInChannel(channelName string, options ChangesOptions) ([]*LogEntry, error) {
	if c.IsStopped() {
>>>>>>> dc01e66b
		return nil, base.HTTPErrorf(503, "Database closed")
	}
	return c.getChannelCache(channelName).GetChanges(options)
}

func (c *changeCache) GetCachedChanges(channelName string, options ChangesOptions) (uint64, []*LogEntry) {
	return c.getChannelCache(channelName).getCachedChanges(options)
}

// Returns the sequence number the cache is up-to-date with.
func (c *changeCache) LastSequence() uint64 {
	c.lock.RLock()
	defer c.lock.RUnlock()
	return c.nextSequence - 1
}

func (c *changeCache) _allChannels() base.Set {
	array := make([]string, len(c.channelCaches))
	i := 0
	for name, _ := range c.channelCaches {
		array[i] = name
		i++
	}
	return base.SetFromArray(array)
}

func (c *changeCache) getOldestSkippedSequence() uint64 {
	c.skippedSeqLock.RLock()
	defer c.skippedSeqLock.RUnlock()
	if len(c.skippedSeqs) > 0 {
		base.LogTo("Sequences", "get oldest, returning: %d", c.skippedSeqs[0].seq)
		return c.skippedSeqs[0].seq
	} else {
		return uint64(0)
	}
}

//////// LOG PRIORITY QUEUE

func (h LogPriorityQueue) Len() int           { return len(h) }
func (h LogPriorityQueue) Less(i, j int) bool { return h[i].Sequence < h[j].Sequence }
func (h LogPriorityQueue) Swap(i, j int)      { h[i], h[j] = h[j], h[i] }

func (h *LogPriorityQueue) Push(x interface{}) {
	*h = append(*h, x.(*LogEntry))
}

func (h *LogPriorityQueue) Pop() interface{} {
	old := *h
	n := len(old)
	x := old[n-1]
	*h = old[0 : n-1]
	return x
}

//////// SKIPPED SEQUENCE QUEUE

func (c *changeCache) RemoveSkipped(x uint64) error {
	c.skippedSeqLock.Lock()
	defer c.skippedSeqLock.Unlock()
	return c.skippedSeqs.Remove(x)
}

func (c *changeCache) WasSkipped(x uint64) bool {
	c.skippedSeqLock.RLock()
	defer c.skippedSeqLock.RUnlock()

	return c.skippedSeqs.Contains(x)
}

func (c *changeCache) PushSkipped(sequence uint64) {

	c.skippedSeqLock.Lock()
	defer c.skippedSeqLock.Unlock()
	c.skippedSeqs.Push(&SkippedSequence{seq: sequence, timeAdded: time.Now()})
}

// Remove does a simple binary search to find and remove.
func (h *SkippedSequenceQueue) Remove(x uint64) error {

	i := SearchSequenceQueue(*h, x)
	if i < len(*h) && (*h)[i].seq == x {
		*h = append((*h)[:i], (*h)[i+1:]...)
		return nil
	} else {
		return errors.New("Value not found")
	}

}

// Contains does a simple search to detect presence
func (h SkippedSequenceQueue) Contains(x uint64) bool {

	i := SearchSequenceQueue(h, x)
	if i < len(h) && h[i].seq == x {
		return true
	} else {
		return false
	}

}

// We always know that incoming missed sequence numbers will be larger than any previously
// added, so we don't need to do any sorting - just append to the slice
func (h *SkippedSequenceQueue) Push(x *SkippedSequence) error {
	// ensure valid sequence
	if len(*h) > 0 && x.seq <= (*h)[len(*h)-1].seq {
		return errors.New("Can't push sequence lower than existing maximum")
	}
	*h = append(*h, x)
	return nil

}

// Skipped Sequence version of sort.SearchInts - based on http://golang.org/src/sort/search.go?s=2959:2994#L73
func SearchSequenceQueue(a SkippedSequenceQueue, x uint64) int {
	return sort.Search(len(a), func(i int) bool { return a[i].seq >= x })
}

func writeHistogram(expvarMap *expvar.Map, since time.Time, prefix string) {
	writeHistogramForDuration(expvarMap, time.Since(since), prefix)
}

func writeHistogramForDuration(expvarMap *expvar.Map, duration time.Duration, prefix string) {

	if base.LogEnabled("PerfStats") {
		var durationMs int
		if duration < 1*time.Second {
			durationMs = int(duration/(100*time.Millisecond)) * 100
		} else {
			durationMs = int(duration/(1000*time.Millisecond)) * 1000
		}
		expvarMap.Add(fmt.Sprintf("%s-%06dms", prefix, durationMs), 1)
	}
}<|MERGE_RESOLUTION|>--- conflicted
+++ resolved
@@ -597,13 +597,8 @@
 
 //////// CHANGE ACCESS:
 
-<<<<<<< HEAD
 func (c *changeCache) GetChanges(channelName string, options ChangesOptions) ([]*LogEntry, error) {
 	if c.stopped {
-=======
-func (c *changeCache) GetChangesInChannel(channelName string, options ChangesOptions) ([]*LogEntry, error) {
-	if c.IsStopped() {
->>>>>>> dc01e66b
 		return nil, base.HTTPErrorf(503, "Database closed")
 	}
 	return c.getChannelCache(channelName).GetChanges(options)
