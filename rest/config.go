//  Copyright (c) 2013 Couchbase, Inc.
//  Licensed under the Apache License, Version 2.0 (the "License"); you may not use this file
//  except in compliance with the License. You may obtain a copy of the License at
//    http://www.apache.org/licenses/LICENSE-2.0
//  Unless required by applicable law or agreed to in writing, software distributed under the
//  License is distributed on an "AS IS" BASIS, WITHOUT WARRANTIES OR CONDITIONS OF ANY KIND,
//  either express or implied. See the License for the specific language governing permissions
//  and limitations under the License.

package rest

import (
	"encoding/json"
	"flag"
	"fmt"
	"io/ioutil"
	"net/http"
	"net/url"
	"os"
	"runtime"
	"strings"

	"github.com/couchbase/sync_gateway/auth"
	"github.com/couchbase/sync_gateway/base"
	"github.com/couchbase/sync_gateway/db"

	// Register profiling handlers (see Go docs)
	_ "net/http/pprof"
)

var DefaultInterface = ":4984"
var DefaultAdminInterface = "127.0.0.1:4985" // Only accessible on localhost!
var DefaultServer = "walrus:"
var DefaultPool = "default"

var config *ServerConfig

const (
	DefaultMaxCouchbaseConnections         = 16
	DefaultMaxCouchbaseOverflowConnections = 0

	// Default value of ServerConfig.MaxIncomingConnections
	DefaultMaxIncomingConnections = 0

	// Default value of ServerConfig.MaxFileDescriptors
	DefaultMaxFileDescriptors uint64 = 5000

	// Default number of index replicas
	DefaultNumIndexReplicas = uint(1)
)

type SyncGatewayRunMode uint8

const (
	SyncGatewayRunModeNormal SyncGatewayRunMode = iota
	SyncGatewayRunModeAccel
)

// JSON object that defines the server configuration.
type ServerConfig struct {
	Interface                      *string                  `json:",omitempty"`            // Interface to bind REST API to, default ":4984"
	SSLCert                        *string                  `json:",omitempty"`            // Path to SSL cert file, or nil
	SSLKey                         *string                  `json:",omitempty"`            // Path to SSL private key file, or nil
	ServerReadTimeout              *int                     `json:",omitempty"`            // maximum duration.Second before timing out read of the HTTP(S) request
	ServerWriteTimeout             *int                     `json:",omitempty"`            // maximum duration.Second before timing out write of the HTTP(S) response
	AdminInterface                 *string                  `json:",omitempty"`            // Interface to bind admin API to, default "localhost:4985"
	AdminUI                        *string                  `json:",omitempty"`            // Path to Admin HTML page, if omitted uses bundled HTML
	ProfileInterface               *string                  `json:",omitempty"`            // Interface to bind Go profile API to (no default)
	ConfigServer                   *string                  `json:",omitempty"`            // URL of config server (for dynamic db discovery)
	Facebook                       *FacebookConfig          `json:",omitempty"`            // Configuration for Facebook validation
	Google                         *GoogleConfig            `json:",omitempty"`            // Configuration for Google validation
	CORS                           *CORSConfig              `json:",omitempty"`            // Configuration for allowing CORS
	DeprecatedLog                  []string                 `json:"log,omitempty"`         // Log keywords to enable
	DeprecatedLogFilePath          *string                  `json:"logFilePath,omitempty"` // Path to log file, if missing write to stderr
	Logging                        *base.LoggingConfigMap   `json:",omitempty"`            // Configuration for logging with optional log file rotation
	Pretty                         bool                     `json:",omitempty"`            // Pretty-print JSON responses?
	DeploymentID                   *string                  `json:",omitempty"`            // Optional customer/deployment ID for stats reporting
	StatsReportInterval            *float64                 `json:",omitempty"`            // Optional stats report interval (0 to disable)
	MaxCouchbaseConnections        *int                     `json:",omitempty"`            // Max # of sockets to open to a Couchbase Server node
	MaxCouchbaseOverflow           *int                     `json:",omitempty"`            // Max # of overflow sockets to open
	CouchbaseKeepaliveInterval     *int                     `json:",omitempty"`            // TCP keep-alive interval between SG and Couchbase server
	SlowServerCallWarningThreshold *int                     `json:",omitempty"`            // Log warnings if database calls take this many ms
	MaxIncomingConnections         *int                     `json:",omitempty"`            // Max # of incoming HTTP connections to accept
	MaxFileDescriptors             *uint64                  `json:",omitempty"`            // Max # of open file descriptors (RLIMIT_NOFILE)
	CompressResponses              *bool                    `json:",omitempty"`            // If false, disables compression of HTTP responses
	SendWWWAuthenticateHeader      *bool                    `json:",omitempty"`            // If false, disables setting of 'WWW-Authenticate' header in 401 responses
	Databases                      DbConfigMap              `json:",omitempty"`            // Pre-configured databases, mapped by name
	Replications                   []*ReplicationConfig     `json:",omitempty"`
	MaxHeartbeat                   uint64                   `json:",omitempty"`                        // Max heartbeat value for _changes request (seconds)
	ClusterConfig                  *ClusterConfig           `json:"cluster_config,omitempty"`          // Bucket and other config related to CBGT
	SkipRunmodeValidation          bool                     `json:"skip_runmode_validation,omitempty"` // If this is true, skips any config validation regarding accel vs normal mode
	Unsupported                    *UnsupportedServerConfig `json:"unsupported,omitempty"`             // Config for unsupported features
	RunMode                        SyncGatewayRunMode       `json:"runmode,omitempty"`                 // Whether this is an SG reader or an SG Accelerator
	ReplicatorCompression          *int                     `json:"replicator_compression,omitempty"`  // BLIP data compression level (0-9)
}

// Bucket configuration elements - used by db, shadow, index
type BucketConfig struct {
	Server   *string `json:"server,omitempty"`   // Couchbase server URL
	Pool     *string `json:"pool,omitempty"`     // Couchbase pool name, default "default"
	Bucket   *string `json:"bucket,omitempty"`   // Bucket name
	Username string  `json:"username,omitempty"` // Username for authenticating to server
	Password string  `json:"password,omitempty"` // Password for authenticating to server
}

type ClusterConfig struct {
	BucketConfig
	DataDir                  string  `json:"data_dir,omitempty"`
	HeartbeatIntervalSeconds *uint16 `json:"heartbeat_interval_seconds,omitempty"`
}

func (c ClusterConfig) CBGTEnabled() bool {
	// if we have a non-empty server field, then assume CBGT is enabled.
	return c.Server != nil && *c.Server != ""
}

// JSON object that defines a database configuration within the ServerConfig.
type DbConfig struct {
	BucketConfig
<<<<<<< HEAD
	Name                      string                         `json:"name,omitempty"`                         // Database name in REST API (stored as key in JSON)
	Sync                      *string                        `json:"sync,omitempty"`                         // Sync function defines which users can see which data
	Users                     map[string]*db.PrincipalConfig `json:"users,omitempty"`                        // Initial user accounts
	Roles                     map[string]*db.PrincipalConfig `json:"roles,omitempty"`                        // Initial roles
	RevsLimit                 *uint32                        `json:"revs_limit,omitempty"`                   // Max depth a document's revision tree can grow to
	ImportDocs                interface{}                    `json:"import_docs,omitempty"`                  // false, true, or "continuous"
	ImportFilter              *string                        `json:"import_filter,omitempty"`                // Filter function (import)
	Shadow                    *ShadowConfig                  `json:"shadow,omitempty"`                       // External bucket to shadow
	EventHandlers             interface{}                    `json:"event_handlers,omitempty"`               // Event handlers (webhook)
	FeedType                  string                         `json:"feed_type,omitempty"`                    // Feed type - "DCP" or "TAP"; defaults based on Couchbase server version
	AllowEmptyPassword        bool                           `json:"allow_empty_password,omitempty"`         // Allow empty passwords?  Defaults to false
	CacheConfig               *CacheConfig                   `json:"cache,omitempty"`                        // Cache settings
	ChannelIndex              *ChannelIndexConfig            `json:"channel_index,omitempty"`                // Channel index settings
	RevCacheSize              *uint32                        `json:"rev_cache_size,omitempty"`               // Maximum number of revisions to store in the revision cache
	StartOffline              bool                           `json:"offline,omitempty"`                      // start the DB in the offline state, defaults to false
	Unsupported               db.UnsupportedOptions          `json:"unsupported,omitempty"`                  // Config for unsupported features
	OIDCConfig                *auth.OIDCOptions              `json:"oidc,omitempty"`                         // Config properties for OpenID Connect authentication
	OldRevExpirySeconds       *uint32                        `json:"old_rev_expiry_seconds,omitempty"`       // The number of seconds before old revs are removed from CBS bucket
	ViewQueryTimeoutSecs      *uint32                        `json:"view_query_timeout_secs,omitempty"`      // The view query timeout in seconds
	LocalDocExpirySecs        *uint32                        `json:"local_doc_expiry_secs,omitempty"`        // The _local doc expiry time in seconds
	EnableXattrs              *bool                          `json:"enable_shared_bucket_access,omitempty"`  // Whether to use extended attributes to store _sync metadata
	SessionCookieName         string                         `json:"session_cookie_name"`                    // Custom per-database session cookie name
	AllowConflicts            *bool                          `json:"allow_conflicts,omitempty"`              // False forbids creating conflicts
	SendWWWAuthenticateHeader *bool                          `json:"send_www_authenticate_header,omitempty"` // If false, disables setting of 'WWW-Authenticate' header in 401 responses
=======
	Name                         string                         `json:"name,omitempty"`                        // Database name in REST API (stored as key in JSON)
	Sync                         *string                        `json:"sync,omitempty"`                        // Sync function defines which users can see which data
	Users                        map[string]*db.PrincipalConfig `json:"users,omitempty"`                       // Initial user accounts
	Roles                        map[string]*db.PrincipalConfig `json:"roles,omitempty"`                       // Initial roles
	RevsLimit                    *uint32                        `json:"revs_limit,omitempty"`                  // Max depth a document's revision tree can grow to
	ImportDocs                   interface{}                    `json:"import_docs,omitempty"`                 // false, true, or "continuous"
	ImportFilter                 *string                        `json:"import_filter,omitempty"`               // Filter function (import)
	Shadow                       *ShadowConfig                  `json:"shadow,omitempty"`                      // External bucket to shadow
	EventHandlers                interface{}                    `json:"event_handlers,omitempty"`              // Event handlers (webhook)
	FeedType                     string                         `json:"feed_type,omitempty"`                   // Feed type - "DCP" or "TAP"; defaults based on Couchbase server version
	AllowEmptyPassword           bool                           `json:"allow_empty_password,omitempty"`        // Allow empty passwords?  Defaults to false
	CacheConfig                  *CacheConfig                   `json:"cache,omitempty"`                       // Cache settings
	ChannelIndex                 *ChannelIndexConfig            `json:"channel_index,omitempty"`               // Channel index settings
	RevCacheSize                 *uint32                        `json:"rev_cache_size,omitempty"`              // Maximum number of revisions to store in the revision cache
	StartOffline                 bool                           `json:"offline,omitempty"`                     // start the DB in the offline state, defaults to false
	Unsupported                  db.UnsupportedOptions          `json:"unsupported,omitempty"`                 // Config for unsupported features
	OIDCConfig                   *auth.OIDCOptions              `json:"oidc,omitempty"`                        // Config properties for OpenID Connect authentication
	OldRevExpirySeconds          *uint32                        `json:"old_rev_expiry_seconds,omitempty"`      // The number of seconds before old revs are removed from CBS bucket
	ViewQueryTimeoutSecs         *uint32                        `json:"view_query_timeout_secs,omitempty"`     // The view query timeout in seconds
	LocalDocExpirySecs           *uint32                        `json:"local_doc_expiry_secs,omitempty"`       // The _local doc expiry time in seconds
	EnableXattrs                 *bool                          `json:"enable_shared_bucket_access,omitempty"` // Whether to use extended attributes to store _sync metadata
	SessionCookieName            string                         `json:"session_cookie_name"`                   // Custom per-database session cookie name
	AllowConflicts               *bool                          `json:"allow_conflicts,omitempty"`             // False forbids creating conflicts
	NumIndexReplicas             *uint                          `json:"num_index_replicas"`                    // Number of GSI index replicas used for core indexes
	NumIndexReplicasHousekeeping *uint                          `json:"num_index_replicas_housekeeping"`       // Number of GSI index replicas used for housekeeping indexes
	UseViews                     bool                           `json:"use_views"`                             // Force use of views instead of GSI
>>>>>>> dec87e74
}

type DbConfigMap map[string]*DbConfig

type ReplConfigMap map[string]*ReplicationConfig

type FacebookConfig struct {
	Register bool // If true, server will register new user accounts
}

type GoogleConfig struct {
	Register    bool     // If true, server will register new user accounts
	AppClientID []string `json:"app_client_id"` // list of enabled client ids
}

type CORSConfig struct {
	Origin      []string // List of allowed origins, use ["*"] to allow access from everywhere
	LoginOrigin []string // List of allowed login origins
	Headers     []string // List of allowed headers
	MaxAge      int      // Maximum age of the CORS Options request
}

type ShadowConfig struct {
	BucketConfig
	Doc_id_regex *string `json:"doc_id_regex,omitempty"` // Optional regex that doc IDs must match
	FeedType     string  `json:"feed_type,omitempty"`    // Feed type - "DCP" or "TAP"; defaults to TAP
}

type EventHandlerConfig struct {
	MaxEventProc    uint           `json:"max_processes,omitempty"`    // Max concurrent event handling goroutines
	WaitForProcess  string         `json:"wait_for_process,omitempty"` // Max wait time when event queue is full (ms)
	DocumentChanged []*EventConfig `json:"document_changed,omitempty"` // Document Commit
	DBStateChanged  []*EventConfig `json:"db_state_changed,omitempty"` // DB state change
}

type EventConfig struct {
	HandlerType string  `json:"handler"`           // Handler type
	Url         string  `json:"url,omitempty"`     // Url (webhook)
	Filter      string  `json:"filter,omitempty"`  // Filter function (webhook)
	Timeout     *uint64 `json:"timeout,omitempty"` // Timeout (webhook)
}

type CacheConfig struct {
	CachePendingSeqMaxWait *uint32 `json:"max_wait_pending,omitempty"` // Max wait for pending sequence before skipping
	CachePendingSeqMaxNum  *int    `json:"max_num_pending,omitempty"`  // Max number of pending sequences before skipping
	CacheSkippedSeqMaxWait *uint32 `json:"max_wait_skipped,omitempty"` // Max wait for skipped sequence before abandoning
	EnableStarChannel      *bool   `json:"enable_star_channel"`        // Enable star channel
	ChannelCacheMaxLength  *int    `json:"channel_cache_max_length"`   // Maximum number of entries maintained in cache per channel
	ChannelCacheMinLength  *int    `json:"channel_cache_min_length"`   // Minimum number of entries maintained in cache per channel
	ChannelCacheAge        *int    `json:"channel_cache_expiry"`       // Time (seconds) to keep entries in cache beyond the minimum retained
}

type ChannelIndexConfig struct {
	BucketConfig
	IndexWriter               bool                `json:"writer,omitempty"`       // Whether SG node is a channel index writer
	NumShards                 uint16              `json:"num_shards,omitempty"`   // Number of partitions in the channel index
	SequenceHashConfig        *SequenceHashConfig `json:"seq_hashing,omitempty"`  // Sequence hash configuration
	TombstoneCompactFrequency *int                `json:"tombstone_compact_freq"` // How often sg-accel attempts to compact purged tombstones
}

type SequenceHashConfig struct {
	BucketConfig         // Bucket used for Sequence hashing
	Expiry       *uint32 `json:"expiry,omitempty"`         // Expiry set for hash values on latest use
	Frequency    *int    `json:"hash_frequency,omitempty"` // Frequency of sequence hashing in changes feeds
}

type UnsupportedServerConfig struct {
	Http2Config *Http2Config `json:"http2,omitempty"` // Config settings for HTTP2
}

type Http2Config struct {
	Enabled *bool `json:"enabled,omitempty"` // Whether HTTP2 support is enabled
}

func (dbConfig *DbConfig) setup(name string) error {
	dbConfig.Name = name
	if dbConfig.Bucket == nil {
		dbConfig.Bucket = &dbConfig.Name
	}
	if dbConfig.Server == nil {
		dbConfig.Server = &DefaultServer
	}
	if dbConfig.Pool == nil {
		dbConfig.Pool = &DefaultPool
	}

	url, err := url.Parse(*dbConfig.Server)
	if err == nil && url.User != nil {
		// Remove credentials from URL and put them into the DbConfig.Username and .Password:
		if dbConfig.Username == "" {
			dbConfig.Username = url.User.Username()
		}
		if dbConfig.Password == "" {
			if password, exists := url.User.Password(); exists {
				dbConfig.Password = password
			}
		}
		url.User = nil
		urlStr := url.String()
		dbConfig.Server = &urlStr
	}

	if dbConfig.Shadow != nil {
		url, err = url.Parse(*dbConfig.Shadow.Server)
		if err == nil && url.User != nil {
			// Remove credentials from shadow URL and put them into the DbConfig.Shadow.Username and .Password:
			if dbConfig.Shadow.Username == "" {
				dbConfig.Shadow.Username = url.User.Username()
			}
			if dbConfig.Shadow.Password == "" {
				if password, exists := url.User.Password(); exists {
					dbConfig.Shadow.Password = password
				}
			}
			url.User = nil
			urlStr := url.String()
			dbConfig.Shadow.Server = &urlStr
		}
	}

	if dbConfig.ChannelIndex != nil {
		url, err = url.Parse(*dbConfig.ChannelIndex.Server)
		if err == nil && url.User != nil {
			// Remove credentials from shadow URL and put them into the DbConfig.ChannelIndex.Username and .Password:
			if dbConfig.ChannelIndex.Username == "" {
				dbConfig.ChannelIndex.Username = url.User.Username()
			}
			if dbConfig.ChannelIndex.Password == "" {
				if password, exists := url.User.Password(); exists {
					dbConfig.ChannelIndex.Password = password
				}
			}
			url.User = nil
			urlStr := url.String()
			dbConfig.ChannelIndex.Server = &urlStr
		}
	}

	return err
}

func (dbConfig DbConfig) validate() error {

	// if there is a ChannelIndex being used, then the only valid feed type is DCPSHARD
	if dbConfig.ChannelIndex != nil {
		if strings.ToLower(dbConfig.FeedType) != strings.ToLower(base.DcpShardFeedType) {
			msg := "ChannelIndex declared in config, but the FeedType is %v " +
				"rather than expected value of DCPSHARD"
			return fmt.Errorf(msg, dbConfig.FeedType)
		}
	}

	// if the feed type is DCPSHARD, then there must be a ChannelIndex
	if strings.ToLower(dbConfig.FeedType) == strings.ToLower(base.DcpShardFeedType) {
		if dbConfig.ChannelIndex == nil {
			msg := "FeedType is DCPSHARD, but no ChannelIndex declared in config"
			return fmt.Errorf(msg)
		}
	}

	return nil

}

func (dbConfig *DbConfig) validateSgDbConfig() error {

	if err := dbConfig.validate(); err != nil {
		return err
	}

	if dbConfig.ChannelIndex != nil && dbConfig.ChannelIndex.IndexWriter == true {
		return fmt.Errorf("Invalid configuration for Sync Gw.  Must not be configured as an IndexWriter")
	}

	// Don't allow Distributed Index and Bucket Shadowing to co-exist
	if err := dbConfig.verifyNoDistributedIndexAndBucketShadowing(); err != nil {
		return err
	}

	if dbConfig.FeedType == base.TapFeedType && dbConfig.ImportDocs == "continuous" {
		return fmt.Errorf("Invalid configuration for Sync Gw. TAP feed type can not be used with auto-import")
	}

	return nil

}

func (dbConfig *DbConfig) validateSgAccelDbConfig() error {

	if err := dbConfig.validate(); err != nil {
		return err
	}

	if dbConfig.ChannelIndex == nil {
		return fmt.Errorf("Invalid configuration for Sync Gw Accel.  Must have a ChannelIndex defined")
	}

	if dbConfig.ChannelIndex.IndexWriter == false {
		return fmt.Errorf("Invalid configuration for Sync Gw Accel.  Must be configured as an IndexWriter")
	}

	if strings.ToLower(dbConfig.FeedType) != strings.ToLower(base.DcpShardFeedType) {
		return fmt.Errorf("Invalid configuration for Sync Gw Accel.  Must be configured for DCPSHARD feedtype")

	}

	// Don't allow Distributed Index and Bucket Shadowing to co-exist
	if err := dbConfig.verifyNoDistributedIndexAndBucketShadowing(); err != nil {
		return err
	}

	return nil

}

func (dbConfig *DbConfig) verifyNoDistributedIndexAndBucketShadowing() error {
	// Don't allow Distributed Index and Bucket Shadowing to co-exist
	if dbConfig.ChannelIndex != nil && dbConfig.Shadow != nil {
		return fmt.Errorf("Using Sync Gateway Accel with Bucket Shadowing is not supported")
	}
	return nil
}

func (dbConfig *DbConfig) modifyConfig() {
	if dbConfig.ChannelIndex != nil {
		// if there is NO feed type, set to DCPSHARD, since that's the only
		// valid config when a Channel Index is specified
		if dbConfig.FeedType == "" {
			dbConfig.FeedType = base.DcpShardFeedType
		}
	}
}

// Implementation of AuthHandler interface for DbConfig
func (dbConfig *DbConfig) GetCredentials() (string, string, string) {
	return base.TransformBucketCredentials(dbConfig.Username, dbConfig.Password, *dbConfig.Bucket)
}

func (dbConfig *DbConfig) ConflictsAllowed() *bool {
	if dbConfig.AllowConflicts != nil {
		return dbConfig.AllowConflicts
	}
	return base.BooleanPointer(base.DefaultAllowConflicts)
}

func (dbConfig *DbConfig) UseXattrs() bool {
	if dbConfig.EnableXattrs != nil {
		return *dbConfig.EnableXattrs
	}
	return base.DefaultUseXattrs
}

// Implementation of AuthHandler interface for ShadowConfig
func (shadowConfig *ShadowConfig) GetCredentials() (string, string, string) {
	return base.TransformBucketCredentials(shadowConfig.Username, shadowConfig.Password, *shadowConfig.Bucket)
}

// Implementation of AuthHandler interface for ChannelIndexConfig
func (channelIndexConfig *ChannelIndexConfig) GetCredentials() (string, string, string) {
	return base.TransformBucketCredentials(channelIndexConfig.Username, channelIndexConfig.Password, *channelIndexConfig.Bucket)
}

// Implementation of AuthHandler interface for ClusterConfig
func (clusterConfig *ClusterConfig) GetCredentials() (string, string, string) {
	return base.TransformBucketCredentials(clusterConfig.Username, clusterConfig.Password, *clusterConfig.Bucket)
}

// Reads a ServerConfig from raw data
func ReadServerConfigFromData(runMode SyncGatewayRunMode, data []byte) (*ServerConfig, error) {

	data = base.ConvertBackQuotedStrings(data)
	var config *ServerConfig
	if err := json.Unmarshal(data, &config); err != nil {
		return nil, err
	}

	config.RunMode = runMode

	// Validation:
	if err := config.setupAndValidateDatabases(); err != nil {
		return nil, err
	}

	return config, nil
}

// Reads a ServerConfig from a URL.
func ReadServerConfigFromUrl(runMode SyncGatewayRunMode, url string) (*ServerConfig, error) {

	resp, err := http.Get(url)
	if err != nil {
		return nil, err
	}
	defer resp.Body.Close()
	responseBody, err := ioutil.ReadAll(resp.Body)
	if err != nil {
		return nil, err
	}
	return ReadServerConfigFromData(runMode, responseBody)

}

// Reads a ServerConfig from either a JSON file or from a URL.
func ReadServerConfig(runMode SyncGatewayRunMode, path string) (*ServerConfig, error) {
	if strings.HasPrefix(path, "http://") || strings.HasPrefix(path, "https://") {
		return ReadServerConfigFromUrl(runMode, path)
	} else {
		return ReadServerConfigFromFile(runMode, path)
	}
}

// Reads a ServerConfig from a JSON file.
func ReadServerConfigFromFile(runMode SyncGatewayRunMode, path string) (*ServerConfig, error) {
	file, err := os.Open(path)
	if err != nil {
		return nil, err
	}
	defer file.Close()

	data, err := ioutil.ReadAll(file)
	if err != nil {
		return nil, err
	}
	data = base.ConvertBackQuotedStrings(data)
	var config *ServerConfig
	if err := json.Unmarshal(data, &config); err != nil {
		return nil, err
	}

	config.RunMode = runMode

	// Validation:
	if err := config.setupAndValidateDatabases(); err != nil {
		return nil, err
	}

	return config, nil

}

func (config *ServerConfig) setupAndValidateDatabases() error {
	for name, dbConfig := range config.Databases {
		dbConfig.setup(name)
		if err := config.validateDbConfig(dbConfig); err != nil {
			return err
		}
	}
	return nil
}

func (config *ServerConfig) setupAndValidateLogging(verbose bool) error {
	//If a logging config exists, it must contain a single
	// appender named "default"
	if config.Logging == nil {
		if config.DeprecatedLogFilePath != nil {
			base.UpdateLogger(*config.DeprecatedLogFilePath)
		}
	} else {
		if len(*config.Logging) != 1 || ((*config.Logging)["default"] == nil) {
			return fmt.Errorf("The logging section must define a single \"default\" appender")
		}
		// Validate the default appender configuration
		if defaultLogger := (*config.Logging)["default"]; defaultLogger != nil {
			if err := defaultLogger.ValidateLogAppender(); err != nil {
				return err
			}
			base.CreateRollingLogger(defaultLogger)
		}
	}

	base.EnableLogKey("HTTP")
	if verbose {
		base.EnableLogKey("HTTP+")
	}

	return nil
}

func (config *ServerConfig) validateDbConfig(dbConfig *DbConfig) error {

	dbConfig.modifyConfig()

	switch config.RunMode {
	case SyncGatewayRunModeNormal:
		return dbConfig.validateSgDbConfig()
	case SyncGatewayRunModeAccel:
		return dbConfig.validateSgAccelDbConfig()
	}

	return fmt.Errorf("Unexpected RunMode: %v", config.RunMode)

}

func (self *ServerConfig) MergeWith(other *ServerConfig) error {
	if self.Interface == nil {
		self.Interface = other.Interface
	}
	if self.AdminInterface == nil {
		self.AdminInterface = other.AdminInterface
	}
	if self.ProfileInterface == nil {
		self.ProfileInterface = other.ProfileInterface
	}
	if self.ConfigServer == nil {
		self.ConfigServer = other.ConfigServer
	}
	if self.DeploymentID == nil {
		self.DeploymentID = other.DeploymentID
	}
	if self.Facebook == nil {
		self.Facebook = other.Facebook
	}
	if self.CORS == nil {
		self.CORS = other.CORS
	}
	for _, flag := range other.DeprecatedLog {
		self.DeprecatedLog = append(self.DeprecatedLog, flag)
	}
	if other.Pretty {
		self.Pretty = true
	}
	for name, db := range other.Databases {
		if self.Databases[name] != nil {
			return fmt.Errorf("Database %q already specified earlier", name)
		}
		self.Databases[name] = db
	}
	return nil
}

// Reads the command line flags and the optional config file.
func ParseCommandLine(runMode SyncGatewayRunMode) {
	addr := flag.String("interface", DefaultInterface, "Address to bind to")
	authAddr := flag.String("adminInterface", DefaultAdminInterface, "Address to bind admin interface to")
	profAddr := flag.String("profileInterface", "", "Address to bind profile interface to")
	configServer := flag.String("configServer", "", "URL of server that can return database configs")
	deploymentID := flag.String("deploymentID", "", "Customer/project identifier for stats reporting")
	couchbaseURL := flag.String("url", DefaultServer, "Address of Couchbase server")
	poolName := flag.String("pool", DefaultPool, "Name of pool")
	bucketName := flag.String("bucket", "sync_gateway", "Name of bucket")
	dbName := flag.String("dbname", "", "Name of Couchbase Server database (defaults to name of bucket)")
	pretty := flag.Bool("pretty", false, "Pretty-print JSON responses")
	verbose := flag.Bool("verbose", false, "Log more info about requests")
	logKeys := flag.String("log", "", "Log keywords, comma separated")
	logFilePath := flag.String("logFilePath", "", "Path to log file")
	skipRunModeValidation := flag.Bool("skipRunModeValidation", false, "Skip config validation for runmode (accel vs normal sg)")

	flag.Parse()

	if flag.NArg() > 0 {
		// Read the configuration file(s), if any:
		for i := 0; i < flag.NArg(); i++ {
			filename := flag.Arg(i)
			c, err := ReadServerConfig(runMode, filename)
			if err != nil {
				base.LogFatalR("Error reading config file %s: %v", base.UD(filename), err)
			}
			if config == nil {
				config = c
			} else {
				if err := config.MergeWith(c); err != nil {
					base.LogFatalR("Error reading config file %s: %v", base.UD(filename), err)
				}
			}
		}

		// Override the config file with global settings from command line flags:
		if *addr != DefaultInterface {
			config.Interface = addr
		}
		if *authAddr != DefaultAdminInterface {
			config.AdminInterface = authAddr
		}
		if *profAddr != "" {
			config.ProfileInterface = profAddr
		}
		if *configServer != "" {
			config.ConfigServer = configServer
		}
		if *deploymentID != "" {
			config.DeploymentID = deploymentID
		}
		if *pretty {
			config.Pretty = *pretty
		}
		if config.DeprecatedLog != nil {
			base.ParseLogFlags(config.DeprecatedLog)
		}

		// If the interfaces were not specified in either the config file or
		// on the command line, set them to the default values
		if config.Interface == nil {
			config.Interface = &DefaultInterface
		}
		if config.AdminInterface == nil {
			config.AdminInterface = &DefaultAdminInterface
		}

		if *logFilePath != "" {
			config.DeprecatedLogFilePath = logFilePath
		}

		if *skipRunModeValidation == true {
			config.SkipRunmodeValidation = *skipRunModeValidation
		}

	} else {
		// If no config file is given, create a default config, filled in from command line flags:
		if *dbName == "" {
			*dbName = *bucketName
		}

		// At this point the addr is either:
		//   - A value provided by the user, in which case we want to leave it as is
		//   - The default value (":4984"), which is actually _not_ the default value we
		//     want for this case, since we are enabling insecure mode.  We want "localhost:4984" instead.
		// See #708 for more details
		if *addr == DefaultInterface {
			*addr = "localhost:4984"
		}

		config = &ServerConfig{
			Interface:        addr,
			AdminInterface:   authAddr,
			ProfileInterface: profAddr,
			Pretty:           *pretty,
			Databases: map[string]*DbConfig{
				*dbName: {
					Name: *dbName,
					BucketConfig: BucketConfig{
						Server: couchbaseURL,
						Bucket: bucketName,
						Pool:   poolName,
					},
					Users: map[string]*db.PrincipalConfig{
						base.GuestUsername: {
							Disabled:         false,
							ExplicitChannels: base.SetFromArray([]string{"*"}),
						},
					},
				},
			},
		}
	}

	base.ParseLogFlag(*logKeys)

	// Logging config will now have been loaded from command line
	// or from a sync_gateway config file so we can validate the
	// configuration and setup logging now
	if err := config.setupAndValidateLogging(*verbose); err != nil {
		base.LogFatal("Error setting up logging %v", err)
	}

	//return config
}

func SetMaxFileDescriptors(maxP *uint64) {
	maxFDs := DefaultMaxFileDescriptors
	if maxP != nil {
		maxFDs = *maxP
	}
	_, err := base.SetMaxFileDescriptors(maxFDs)
	if err != nil {
		base.WarnR("Error setting MaxFileDescriptors to %d: %v", maxFDs, err)
	}
}

func (config *ServerConfig) Serve(addr string, handler http.Handler) {
	maxConns := DefaultMaxIncomingConnections
	if config.MaxIncomingConnections != nil {
		maxConns = *config.MaxIncomingConnections
	}

	http2Enabled := false
	if config.Unsupported != nil && config.Unsupported.Http2Config != nil {
		http2Enabled = *config.Unsupported.Http2Config.Enabled
	}
	err := base.ListenAndServeHTTP(
		addr,
		maxConns,
		config.SSLCert,
		config.SSLKey,
		handler,
		config.ServerReadTimeout,
		config.ServerWriteTimeout,
		http2Enabled,
	)
	if err != nil {
		base.LogFatalR("Failed to start HTTP server on %s: %v", base.UD(addr), err)
	}
}

func (config *ServerConfig) HasAnyIndexReaderConfiguredDatabases() bool {
	numIndexReaders := config.NumIndexReaders()
	return numIndexReaders > 0
}

func (config *ServerConfig) HasAnyIndexWriterConfiguredDatabases() bool {
	numIndexWriters := config.NumIndexWriters()
	return numIndexWriters > 0
}

func (config *ServerConfig) NumIndexReaders() int {
	n := 0
	for _, dbConfig := range config.Databases {
		if dbConfig.ChannelIndex == nil || dbConfig.ChannelIndex.IndexWriter == false {
			n += 1
		}
	}
	return n
}

func (config *ServerConfig) NumIndexWriters() int {
	n := 0
	for _, dbConfig := range config.Databases {
		if dbConfig.ChannelIndex != nil && dbConfig.ChannelIndex.IndexWriter == true {
			n += 1
		}
	}
	return n
}

// Starts and runs the server given its configuration. (This function never returns.)
func RunServer(config *ServerConfig) {
	PrettyPrint = config.Pretty

	base.Logf("==== %s ====", base.LongVersionString)

	if os.Getenv("GOMAXPROCS") == "" && runtime.GOMAXPROCS(0) == 1 {
		cpus := runtime.NumCPU()
		if cpus > 1 {
			runtime.GOMAXPROCS(cpus)
			base.Logf("Configured Go to use all %d CPUs; setenv GOMAXPROCS to override this", cpus)
		}
	}

	SetMaxFileDescriptors(config.MaxFileDescriptors)

	sc := NewServerContext(config)
	for _, dbConfig := range config.Databases {
		if _, err := sc.AddDatabaseFromConfig(dbConfig); err != nil {
			base.LogFatalR("Error opening database %s: %v", base.UD(dbConfig.Name), err)
		}
	}

	if config.ProfileInterface != nil {
		//runtime.MemProfileRate = 10 * 1024
		base.LogfR("Starting profile server on %s", base.UD(*config.ProfileInterface))
		go func() {
			http.ListenAndServe(*config.ProfileInterface, nil)
		}()
	}

	go sc.PostStartup()

	base.LogfR("Starting admin server on %s", base.UD(*config.AdminInterface))
	go config.Serve(*config.AdminInterface, CreateAdminHandler(sc))

	base.LogfR("Starting server on %s ...", base.UD(*config.Interface))
	config.Serve(*config.Interface, CreatePublicHandler(sc))
}

// for now  just cycle the logger to allow for log file rotation
func HandleSighup() {
	if config.DeprecatedLogFilePath != nil {
		base.UpdateLogger(*config.DeprecatedLogFilePath)
	}
}

func GetConfig() *ServerConfig {
	return config
}

func ValidateConfigOrPanic(runMode SyncGatewayRunMode) {

	// if the user passes -skipRunModeValidation on the command line, then skip validation
	if config.SkipRunmodeValidation == true {
		base.Logf("Skipping runmode (accel vs normal) config validation")
		return
	}

	switch runMode {
	case SyncGatewayRunModeNormal:
		// if index writer == true for any databases, panic
		if config.HasAnyIndexWriterConfiguredDatabases() {
			base.LogPanic("SG is running in normal mode but there are databases configured as index writers")
		}
	case SyncGatewayRunModeAccel:
		// if index writer != true for any databases, panic
		if config.HasAnyIndexReaderConfiguredDatabases() {
			base.LogPanic("SG is running in sg-accelerator mode but there are databases configured as index readers")
		}
	}

}

// Main entry point for a simple server; you can have your main() function just call this.
// It parses command-line flags, reads the optional configuration file, then starts the server.
func ServerMain(runMode SyncGatewayRunMode) {
	ParseCommandLine(runMode)
	ValidateConfigOrPanic(runMode)
	RunServer(config)
}<|MERGE_RESOLUTION|>--- conflicted
+++ resolved
@@ -117,59 +117,33 @@
 // JSON object that defines a database configuration within the ServerConfig.
 type DbConfig struct {
 	BucketConfig
-<<<<<<< HEAD
-	Name                      string                         `json:"name,omitempty"`                         // Database name in REST API (stored as key in JSON)
-	Sync                      *string                        `json:"sync,omitempty"`                         // Sync function defines which users can see which data
-	Users                     map[string]*db.PrincipalConfig `json:"users,omitempty"`                        // Initial user accounts
-	Roles                     map[string]*db.PrincipalConfig `json:"roles,omitempty"`                        // Initial roles
-	RevsLimit                 *uint32                        `json:"revs_limit,omitempty"`                   // Max depth a document's revision tree can grow to
-	ImportDocs                interface{}                    `json:"import_docs,omitempty"`                  // false, true, or "continuous"
-	ImportFilter              *string                        `json:"import_filter,omitempty"`                // Filter function (import)
-	Shadow                    *ShadowConfig                  `json:"shadow,omitempty"`                       // External bucket to shadow
-	EventHandlers             interface{}                    `json:"event_handlers,omitempty"`               // Event handlers (webhook)
-	FeedType                  string                         `json:"feed_type,omitempty"`                    // Feed type - "DCP" or "TAP"; defaults based on Couchbase server version
-	AllowEmptyPassword        bool                           `json:"allow_empty_password,omitempty"`         // Allow empty passwords?  Defaults to false
-	CacheConfig               *CacheConfig                   `json:"cache,omitempty"`                        // Cache settings
-	ChannelIndex              *ChannelIndexConfig            `json:"channel_index,omitempty"`                // Channel index settings
-	RevCacheSize              *uint32                        `json:"rev_cache_size,omitempty"`               // Maximum number of revisions to store in the revision cache
-	StartOffline              bool                           `json:"offline,omitempty"`                      // start the DB in the offline state, defaults to false
-	Unsupported               db.UnsupportedOptions          `json:"unsupported,omitempty"`                  // Config for unsupported features
-	OIDCConfig                *auth.OIDCOptions              `json:"oidc,omitempty"`                         // Config properties for OpenID Connect authentication
-	OldRevExpirySeconds       *uint32                        `json:"old_rev_expiry_seconds,omitempty"`       // The number of seconds before old revs are removed from CBS bucket
-	ViewQueryTimeoutSecs      *uint32                        `json:"view_query_timeout_secs,omitempty"`      // The view query timeout in seconds
-	LocalDocExpirySecs        *uint32                        `json:"local_doc_expiry_secs,omitempty"`        // The _local doc expiry time in seconds
-	EnableXattrs              *bool                          `json:"enable_shared_bucket_access,omitempty"`  // Whether to use extended attributes to store _sync metadata
-	SessionCookieName         string                         `json:"session_cookie_name"`                    // Custom per-database session cookie name
-	AllowConflicts            *bool                          `json:"allow_conflicts,omitempty"`              // False forbids creating conflicts
-	SendWWWAuthenticateHeader *bool                          `json:"send_www_authenticate_header,omitempty"` // If false, disables setting of 'WWW-Authenticate' header in 401 responses
-=======
-	Name                         string                         `json:"name,omitempty"`                        // Database name in REST API (stored as key in JSON)
-	Sync                         *string                        `json:"sync,omitempty"`                        // Sync function defines which users can see which data
-	Users                        map[string]*db.PrincipalConfig `json:"users,omitempty"`                       // Initial user accounts
-	Roles                        map[string]*db.PrincipalConfig `json:"roles,omitempty"`                       // Initial roles
-	RevsLimit                    *uint32                        `json:"revs_limit,omitempty"`                  // Max depth a document's revision tree can grow to
-	ImportDocs                   interface{}                    `json:"import_docs,omitempty"`                 // false, true, or "continuous"
-	ImportFilter                 *string                        `json:"import_filter,omitempty"`               // Filter function (import)
-	Shadow                       *ShadowConfig                  `json:"shadow,omitempty"`                      // External bucket to shadow
-	EventHandlers                interface{}                    `json:"event_handlers,omitempty"`              // Event handlers (webhook)
-	FeedType                     string                         `json:"feed_type,omitempty"`                   // Feed type - "DCP" or "TAP"; defaults based on Couchbase server version
-	AllowEmptyPassword           bool                           `json:"allow_empty_password,omitempty"`        // Allow empty passwords?  Defaults to false
-	CacheConfig                  *CacheConfig                   `json:"cache,omitempty"`                       // Cache settings
-	ChannelIndex                 *ChannelIndexConfig            `json:"channel_index,omitempty"`               // Channel index settings
-	RevCacheSize                 *uint32                        `json:"rev_cache_size,omitempty"`              // Maximum number of revisions to store in the revision cache
-	StartOffline                 bool                           `json:"offline,omitempty"`                     // start the DB in the offline state, defaults to false
-	Unsupported                  db.UnsupportedOptions          `json:"unsupported,omitempty"`                 // Config for unsupported features
-	OIDCConfig                   *auth.OIDCOptions              `json:"oidc,omitempty"`                        // Config properties for OpenID Connect authentication
-	OldRevExpirySeconds          *uint32                        `json:"old_rev_expiry_seconds,omitempty"`      // The number of seconds before old revs are removed from CBS bucket
-	ViewQueryTimeoutSecs         *uint32                        `json:"view_query_timeout_secs,omitempty"`     // The view query timeout in seconds
-	LocalDocExpirySecs           *uint32                        `json:"local_doc_expiry_secs,omitempty"`       // The _local doc expiry time in seconds
-	EnableXattrs                 *bool                          `json:"enable_shared_bucket_access,omitempty"` // Whether to use extended attributes to store _sync metadata
-	SessionCookieName            string                         `json:"session_cookie_name"`                   // Custom per-database session cookie name
-	AllowConflicts               *bool                          `json:"allow_conflicts,omitempty"`             // False forbids creating conflicts
-	NumIndexReplicas             *uint                          `json:"num_index_replicas"`                    // Number of GSI index replicas used for core indexes
-	NumIndexReplicasHousekeeping *uint                          `json:"num_index_replicas_housekeeping"`       // Number of GSI index replicas used for housekeeping indexes
-	UseViews                     bool                           `json:"use_views"`                             // Force use of views instead of GSI
->>>>>>> dec87e74
+	Name                         string                         `json:"name,omitempty"`                         // Database name in REST API (stored as key in JSON)
+	Sync                         *string                        `json:"sync,omitempty"`                         // Sync function defines which users can see which data
+	Users                        map[string]*db.PrincipalConfig `json:"users,omitempty"`                        // Initial user accounts
+	Roles                        map[string]*db.PrincipalConfig `json:"roles,omitempty"`                        // Initial roles
+	RevsLimit                    *uint32                        `json:"revs_limit,omitempty"`                   // Max depth a document's revision tree can grow to
+	ImportDocs                   interface{}                    `json:"import_docs,omitempty"`                  // false, true, or "continuous"
+	ImportFilter                 *string                        `json:"import_filter,omitempty"`                // Filter function (import)
+	Shadow                       *ShadowConfig                  `json:"shadow,omitempty"`                       // External bucket to shadow
+	EventHandlers                interface{}                    `json:"event_handlers,omitempty"`               // Event handlers (webhook)
+	FeedType                     string                         `json:"feed_type,omitempty"`                    // Feed type - "DCP" or "TAP"; defaults based on Couchbase server version
+	AllowEmptyPassword           bool                           `json:"allow_empty_password,omitempty"`         // Allow empty passwords?  Defaults to false
+	CacheConfig                  *CacheConfig                   `json:"cache,omitempty"`                        // Cache settings
+	ChannelIndex                 *ChannelIndexConfig            `json:"channel_index,omitempty"`                // Channel index settings
+	RevCacheSize                 *uint32                        `json:"rev_cache_size,omitempty"`               // Maximum number of revisions to store in the revision cache
+	StartOffline                 bool                           `json:"offline,omitempty"`                      // start the DB in the offline state, defaults to false
+	Unsupported                  db.UnsupportedOptions          `json:"unsupported,omitempty"`                  // Config for unsupported features
+	OIDCConfig                   *auth.OIDCOptions              `json:"oidc,omitempty"`                         // Config properties for OpenID Connect authentication
+	OldRevExpirySeconds          *uint32                        `json:"old_rev_expiry_seconds,omitempty"`       // The number of seconds before old revs are removed from CBS bucket
+	ViewQueryTimeoutSecs         *uint32                        `json:"view_query_timeout_secs,omitempty"`      // The view query timeout in seconds
+	LocalDocExpirySecs           *uint32                        `json:"local_doc_expiry_secs,omitempty"`        // The _local doc expiry time in seconds
+	EnableXattrs                 *bool                          `json:"enable_shared_bucket_access,omitempty"`  // Whether to use extended attributes to store _sync metadata
+	SessionCookieName            string                         `json:"session_cookie_name"`                    // Custom per-database session cookie name
+	AllowConflicts               *bool                          `json:"allow_conflicts,omitempty"`              // False forbids creating conflicts
+	NumIndexReplicas             *uint                          `json:"num_index_replicas"`                     // Number of GSI index replicas used for core indexes
+	NumIndexReplicasHousekeeping *uint                          `json:"num_index_replicas_housekeeping"`        // Number of GSI index replicas used for housekeeping indexes
+	UseViews                     bool                           `json:"use_views"`                              // Force use of views instead of GSI
+	SendWWWAuthenticateHeader    *bool                          `json:"send_www_authenticate_header,omitempty"` // If false, disables setting of 'WWW-Authenticate' header in 401 responses
 }
 
 type DbConfigMap map[string]*DbConfig
